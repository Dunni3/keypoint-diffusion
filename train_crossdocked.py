--- conflicted
+++ resolved
@@ -412,12 +412,8 @@
             rec_graphs.ndata['h_0'] = rec_graphs.ndata['h_0'].float()
             rec_graphs = rec_graphs.to(device)
             lig_atom_positions = [ arr.to(device) for arr in lig_atom_positions ]
-<<<<<<< HEAD
-            lig_atom_features = [ arr.to(device) for arr in lig_atom_features ]
+            lig_atom_features = [ arr.float().to(device) for arr in lig_atom_features ]
             interface_points = [ arr.to(device) for arr in interface_points ]
-=======
-            lig_atom_features = [ arr.float().to(device) for arr in lig_atom_features ]
->>>>>>> 4f07c030
 
             optimizer.zero_grad()
             # TODO: add random translations to the complex positions??
