from math import ceil
from pathlib import Path
from typing import Dict, List, Tuple

import dgl
import dgl.function as dglfn
import numpy as np
import torch
import torch.nn as nn
import torch.nn.functional as fn

from losses.rec_encoder_loss import ReceptorEncoderLoss
from losses.dist_hinge_loss import DistanceHingeLoss
from models.dynamics import LigRecDynamics
from models.receptor_encoder import ReceptorEncoder
from models.n_nodes_dist import LigandSizeDistribution

class LigandDiffuser(nn.Module):

    def __init__(self, atom_nf, rec_nf, processed_dataset_dir: Path, n_timesteps: int = 1000, keypoint_centered=False, 
    dynamics_config = {}, rec_encoder_config = {}, rec_encoder_loss_config= {}, precision=1e-4, lig_feat_norm_constant=1, rl_dist_threshold=0):
        super().__init__()

        # NOTE: keypoint_centered is deprecated. This flag no longer has any effect. It is kept as an argument for backwards compatibility with previously trained models.

        self.n_lig_features = atom_nf
        self.n_kp_feat = rec_nf
        self.n_timesteps = n_timesteps
        self.lig_feat_norm_constant = lig_feat_norm_constant
        
        # create the receptor -> ligand hinge loss if called for
        if rl_dist_threshold > 0:
            self.apply_rl_hinge_loss = True
            self.rl_hinge_loss_fn = DistanceHingeLoss(distance_threshold=rl_dist_threshold)
        else:
            self.apply_rl_hinge_loss = False

        # create ligand node distribution for sampling
        self.lig_size_dist = LigandSizeDistribution(processed_dataset_dir=processed_dataset_dir)

        # create noise schedule and dynamics model
        self.gamma = PredefinedNoiseSchedule(noise_schedule='polynomial_2', timesteps=n_timesteps, precision=precision)

        if 'no_cg' in rec_encoder_config:        
            self.dynamics = LigRecDynamics(atom_nf, rec_nf, no_cg=rec_encoder_config['no_cg'], **dynamics_config)
<<<<<<< HEAD
=======
        else:
            self.dynamics = LigRecDynamics(atom_nf, rec_nf, **dynamics_config)
>>>>>>> 2d796837

        # create receptor encoder and its loss function
        self.rec_encoder = ReceptorEncoder(**rec_encoder_config)
        self.rec_encoder_loss_fn = ReceptorEncoderLoss(**rec_encoder_loss_config)

    def forward(self, rec_graphs, lig_atom_positions, lig_atom_features):
        """Computes loss."""
        # normalize values. specifically, atom features are normalized by a value of 4
        losses = {}

        self.normalize(lig_atom_positions, lig_atom_features)

        batch_size = len(lig_atom_positions)
        device = lig_atom_positions[0].device
                
        # encode the receptor
        kp_pos, kp_feat = self.rec_encoder(rec_graphs)

        # if we are applying the RL hinge loss, we will need to be able to put receptor atoms and the ligand into the same
        # referance frame. in order to do this, we need the initial COM of the keypoints
        if self.apply_rl_hinge_loss:
            init_kp_com = [ x.mean(dim=0, keepdims=True) for x in kp_pos ]

        # compute receptor encoding loss
        losses['rec_encoder'] = self.rec_encoder_loss_fn(kp_pos, rec_graphs)

        # remove ligand COM from receptor/ligand complex
        kp_pos, lig_atom_positions = self.remove_com(kp_pos, lig_atom_positions, com='ligand')

        # sample timepoints for each item in the batch
        t = torch.randint(0, self.n_timesteps, size=(len(lig_atom_positions),), device=device).float() # timesteps
        t = t / self.n_timesteps

        # sample epsilon for each ligand
        eps_batch = []
        for i in range(batch_size):
            eps = {
                'h': torch.randn(lig_atom_features[i].shape, device=device),
                'x': torch.randn(lig_atom_positions[i].shape, device=device)
            }
            eps_batch.append(eps)
        
        # construct noisy versions of the ligand
        gamma_t = self.gamma(t).to(device=device)
        zt_pos, zt_feat, kp_pos = self.noised_representation(lig_atom_positions, lig_atom_features, kp_pos, eps_batch, gamma_t)

        # predict the noise that was added
        if self.apply_rl_hinge_loss:
            unbatch_eps = True
        else:
            unbatch_eps = False

        eps_h_pred, eps_x_pred = self.dynamics(zt_pos, zt_feat, kp_pos, kp_feat, t, unbatch_eps=unbatch_eps)

        # compute hinge loss if necessary
        if self.apply_rl_hinge_loss:
            # predict denoised ligand
            x0_pos_pred, _ = self.denoised_representation(zt_pos, zt_feat, eps_x_pred, eps_h_pred, gamma_t)

            # translate ligand back to intitial frame of reference
            _, x0_pos_pred = self.remove_com(kp_pos, x0_pos_pred, com='receptor')
            x0_pos_pred = [ x+init_kp_com[i] for i,x in enumerate(x0_pos_pred) ]

            # get atom positions for all receptors
            rec_atom_positions = [g.ndata["x_0"] for g in dgl.unbatch(rec_graphs)]

            # compute hinge loss between ligand atom position and receptor atom positions
            rl_hinge_loss = 0
            for denoised_lig_pos, rec_atom_pos in zip(x0_pos_pred, rec_atom_positions):
                rl_hinge_loss += self.rl_hinge_loss_fn(denoised_lig_pos, rec_atom_pos)

            losses['rl_hinge'] = rl_hinge_loss

            # concat eps_h_pred and eps_x_pred along batch dim 
            # this is so that the computaton of l2 loss is unaffected
            eps_x_pred = torch.concat(eps_x_pred, dim=0)
            eps_h_pred = torch.concat(eps_h_pred, dim=0)

        # concatenate the added the noises together
        eps_x = torch.concat([ eps_dict['x'] for eps_dict in eps_batch ], dim=0)
        eps_h = torch.concat([ eps_dict['h'] for eps_dict in eps_batch ], dim=0)

        # compute l2 loss on noise
        x_loss = (eps_x - eps_x_pred).square().sum()
        h_loss = (eps_h - eps_h_pred).square().sum()
        losses['l2'] = (x_loss + h_loss) / (eps_x.numel() + eps_h.numel())

        losses['pos'] = x_loss / eps_x.numel()
        losses['feat'] = h_loss / eps_h.numel()

        return losses
    
    def normalize(self, lig_pos, lig_features):
        lig_features = [ x/self.lig_feat_norm_constant for x in lig_features ]
        return lig_pos, lig_features

    def unnormalize(self, lig_pos, lig_features):
        lig_features = [ x*self.lig_feat_norm_constant for x in lig_features ]
        return lig_pos, lig_features

    def remove_com(self, kp_pos: List[torch.Tensor], lig_pos: List[torch.Tensor], com: str = None):
        """Remove center of mass from ligand atom positions and receptor keypoint positions.

        This method can remove either the ligand COM, protein COM or the complex COM.

        Args:
            kp_pos (List[torch.Tensor]): A list of length batch_size containing receptor key point positions for each element in the batch.
            lig_pos (List[torch.Tensor]): A list of length batch_size containing ligand atom positions for each element in the batch.
            com (str, optional): Specifies which center of mass to remove from the system. Options are 'ligand', 'receptor', or None. If None, the COM of the ligand/receptor complex will be removed. Defaults to None.

        Returns:
            List[torch.Tensor]: Receptor keypoints with COM removed.
            List[torch.Tensor]: Ligand atom positions with COM removed.
        """        
        if com is None:
            raise NotImplementedError('removing COM of receptor/ligand complex not implemented')
        elif com == 'ligand':
            coms = [ x.mean(dim=0, keepdim=True) for x in lig_pos ]
        elif com == 'receptor':
            coms = [ x.mean(dim=0, keepdim=True) for x in kp_pos ]
        else:
            raise ValueError(f'invalid value for com: {com=}')

        com_free_lig = [ lig_pos[i] - com for i, com in enumerate(coms) ]
        com_free_kp = [ kp_pos[i] - com for i, com in enumerate(coms) ]
        return com_free_kp, com_free_lig

    def noised_representation(self, lig_pos, lig_feat, rec_pos, eps_batch, gamma_t):
        alpha_t = self.alpha(gamma_t)
        sigma_t = self.sigma(gamma_t)

        zt_pos, zt_feat = [], []
        for i in range(len(gamma_t)):
            zt_pos.append(alpha_t[i]*lig_pos[i] + sigma_t[i]*eps_batch[i]['x'])
            zt_feat.append(alpha_t[i]*lig_feat[i] + sigma_t[i]*eps_batch[i]['h'])

        # remove ligand COM from the system
        rec_pos, zt_pos = self.remove_com(rec_pos, zt_pos, com='ligand')
        
        return zt_pos, zt_feat, rec_pos
    
    def denoised_representation(self, zt_pos, zt_feat, eps_x_pred, eps_h_pred, gamma_t):
        # assuming the input ligand COM is zero, we compute the denoised verison of the ligand
        alpha_t = self.alpha(gamma_t)
        sigma_t = self.sigma(gamma_t)

        x0_pos, x0_feat = [], []
        for i in range(len(gamma_t)):
            x0_pos.append( (zt_pos[i] - sigma_t[i]*eps_x_pred[i])/alpha_t[i] )
            x0_feat.append( (zt_feat[i] - sigma_t[i]*eps_h_pred[i])/alpha_t[i] )

        return x0_pos, x0_feat

    def sigma(self, gamma):
        """Computes sigma given gamma."""
        return torch.sqrt(torch.sigmoid(gamma))

    def alpha(self, gamma):
        """Computes alpha given gamma."""
        return torch.sqrt(torch.sigmoid(-gamma))

    def sigma_and_alpha_t_given_s(self, gamma_t, gamma_s):
        # this function is almost entirely copied from DiffSBDD

        sigma2_t_given_s = -torch.expm1(fn.softplus(gamma_s) - fn.softplus(gamma_t))

        log_alpha2_t = fn.logsigmoid(-gamma_t)
        log_alpha2_s = fn.logsigmoid(-gamma_s)
        log_alpha2_t_given_s = log_alpha2_t - log_alpha2_s
        alpha_t_given_s = torch.exp(0.5 * log_alpha2_t_given_s)

        sigma_t_given_s = torch.sqrt(sigma2_t_given_s)

        return sigma2_t_given_s, sigma_t_given_s, alpha_t_given_s

    def encode_receptors(self, receptors: List[dgl.DGLGraph]):

        device = receptors[0].device
        n_receptors = len(receptors)

        # compute initial receptor atom COM
        init_rec_atom_com = [ g.ndata["x_0"].mean(dim=0, keepdim=True) for g in receptors ]

        # get keypoints positions/features
        kp_pos, kp_feat = self.rec_encoder(dgl.batch(receptors))

        # get initial keypoint center of mass
        init_kp_com = [ x.mean(dim=0, keepdim=True) for x in kp_pos ]

        # remove (receptor atom COM, or keypoint COM) from receptor keypoints
        sampling_com = init_rec_atom_com
        kp_pos = [  kp_pos[i] - sampling_com[i] for i in range(len(kp_pos)) ]

        return kp_pos, kp_feat, init_rec_atom_com, init_kp_com

    
    @torch.no_grad()
    def _sample(self, receptors: List[dgl.DGLGraph], n_lig_atoms: List[List[int]], rec_enc_batch_size: int = 32, diff_batch_size: int = 32, visualize=False) -> List[List[Dict[str, torch.Tensor]]]:
        """Sample multiple receptors with multiple ligands per receptor.

        Args:
            receptors (List[dgl.DGLGraph]): A list containing a DGL graph of each receptor that is to be sampled.
            n_lig_atoms (List[List[int]]): A list that contains a list for each receptor. Each nested list contains integers that each specify the number of atoms in a ligand.
            rec_enc_batch_size (int, optional): Batch size for forward passes through receptor encoder. Defaults to 32.
            diff_batch_size (int, optional): Batch size for forward passes through denoising model. Defaults to 32.

        Returns:
            List[Dict[str, torch.Tensor]]: A list of length len(receptors). Each element of this list is a dictionary with keys "positions" and "features". The values are lists of tensors, one tensor per ligand. 
        """        

        device = receptors[0].device
        n_receptors = len(receptors)
        
        # encode the receptors
        kp_pos_src = []
        kp_feat_src = []
        init_rec_atom_com_src = []
        init_kp_com_src = []
        for batch_idx in range(ceil(n_receptors / rec_enc_batch_size)):

            # determine number of receptors that will be in this batch
            n_samples_batch = min(rec_enc_batch_size, n_receptors - len(kp_pos_src))

            # select receptors for this batch
            batch_idx_start = batch_idx*rec_enc_batch_size
            batch_idx_end = batch_idx_start + n_samples_batch
            batch_receptors = receptors[batch_idx_start:batch_idx_end]

            # encode receptors and get COM of receptor atoms and keypoint positions
            batch_kp_pos, batch_kp_feat, batch_init_rec_atom_com, batch_init_kp_com = self.encode_receptors(batch_receptors)

            # concat the encoded receptor information from this batch with those from previous batches
            init_rec_atom_com_src.extend(batch_init_rec_atom_com)
            init_kp_com_src.extend(batch_init_kp_com)
            kp_pos_src.extend(batch_kp_pos)
            kp_feat_src.extend(batch_kp_feat)

        # generate list of receptor/ligand pairs
        kp_pos, kp_feat = [], []
        init_rec_atom_com = []
        init_kp_com = []
        n_lig_atoms_flattened = [] # this will be a list of integers, each integer is the number of ligand atoms for a complex
        for rec_idx in range(n_receptors):
            
            n_ligands = len(n_lig_atoms[rec_idx]) # number of ligands to be sampled for this receptor

            n_lig_atoms_flattened.extend(n_lig_atoms[rec_idx]) # build n_lig_atoms_flattened

            # extend kp_pos, kp_feat, and COM lists by the values for this receptor copied n_ligand times
            kp_pos.extend([ kp_pos_src[rec_idx].detach().clone() for _ in range(n_ligands) ])
            kp_feat.extend([ kp_feat_src[rec_idx].detach().clone() for _ in range(n_ligands) ])
            init_rec_atom_com.extend([ init_rec_atom_com_src[rec_idx].detach().clone() for _ in range(n_ligands) ])
            init_kp_com.extend([ init_kp_com_src[rec_idx].detach().clone() for _ in range(n_ligands) ])


        # proceed to batched sampling
        n_complexes = len(kp_pos)
        n_complexes_sampled = 0
        lig_pos, lig_feat = [], []
        for batch_idx in range(ceil(n_complexes / diff_batch_size)):

            # determine number of complexes that will be in this batch
            n_samples_batch = min(diff_batch_size, n_complexes - n_complexes_sampled)

            start_idx = batch_idx*diff_batch_size
            end_idx = start_idx + n_samples_batch

            batch_kp_pos = kp_pos[start_idx:end_idx]
            batch_kp_feat = kp_feat[start_idx:end_idx]
            batch_n_atoms = n_lig_atoms_flattened[start_idx:end_idx]
            batch_init_kp_com = init_kp_com[start_idx:end_idx]
            batch_init_rec_atom_com = init_rec_atom_com[start_idx:end_idx]

            batch_lig_pos, batch_lig_feat = self.sample_from_encoded_receptors(batch_kp_pos, batch_kp_feat, batch_init_rec_atom_com, batch_init_kp_com, batch_n_atoms, visualize=visualize)
            lig_pos.extend(batch_lig_pos)
            lig_feat.extend(batch_lig_feat)

            n_complexes_sampled += n_samples_batch

        # group sampled ligands by receptor
        samples = []
        end_idx = 0
        for rec_idx in range(n_receptors):
            n_ligands = len(n_lig_atoms[rec_idx])

            start_idx = end_idx
            end_idx = start_idx + n_ligands

            samples.append({
                'positions': lig_pos[start_idx:end_idx],
                'features': lig_feat[start_idx:end_idx]
            })

        return samples

    @torch.no_grad()
    def sample_from_encoded_receptors(self, kp_pos: List[torch.Tensor], kp_feat: List[torch.Tensor], init_atom_com: List[torch.Tensor], init_kp_com: List[torch.Tensor], n_lig_atoms: List[int], visualize=False):

        device = kp_pos[0].device
        n_complexes = len(kp_pos)

        # sample initial positions/features of ligands
        lig_pos, lig_feat = [], []
        for complex_idx in range(n_complexes):
            lig_pos.append(torch.randn((n_lig_atoms[complex_idx], 3), device=device)) 
            lig_feat.append(torch.randn((n_lig_atoms[complex_idx], self.n_lig_features), device=device))

        if visualize:
            init_kp_com_cpu = [ x.detach().cpu() for x in init_kp_com ]
            # convert positions and features to cpu
            # convert positions to input frame of reference: remove current kp com and add original init kp com
            # note that this function assumes that the keypoints passed as arguments have the keypoint COM removed from them already, so all we need to do is add back in the initial keypoint COM
            lig_pos_frames = [ [ x.detach().cpu() + init_kp_com_cpu[i] for i, x in enumerate(lig_pos) ] ]
            lig_feat_frames = [ [ x.detach().cpu() for x in lig_feat ] ]

        # remove ligand com from every receptor/ligand complex
        kp_pos, lig_pos = self.remove_com(kp_pos, lig_pos, com='ligand')

        # Iteratively sample p(z_s | z_t) for t = 1, ..., T, with s = t - 1.
        for s in reversed(range(0, self.n_timesteps)):
            s_arr = torch.full(size=(n_complexes,), fill_value=s, device=device)
            t_arr = s_arr + 1
            s_arr = s_arr / self.n_timesteps
            t_arr = t_arr / self.n_timesteps

            lig_feat, lig_pos, kp_pos = self.sample_p_zs_given_zt(s_arr, t_arr, kp_pos, kp_feat, lig_pos, lig_feat)

            if visualize:

                # convert keypoints positions, ligand atom positions, and ligand features to the cpu
                kp_pos_cpu = [ x.detach().cpu() for x in kp_pos ]
                frame_pos = [ x.detach().cpu() for x in lig_pos ]
                frame_feat = [ x.detach().cpu() for x in lig_feat ]

                # move ligand atoms back to initial frame of reference
                frame_pos = [ x - kp_pos_cpu[i].mean(dim=0, keepdim=True) + init_kp_com_cpu[i]  for i,x in enumerate(frame_pos) ]
                lig_pos_frames.append(frame_pos)
                lig_feat_frames.append(frame_feat)


        # remove keypoint COM from system after generation
        kp_pos, lig_pos = self.remove_com(kp_pos, lig_pos, com='receptor')

        # TODO: model P(x0 | x1)?

        # add initial keypoint COM to system, bringing us back into the input frame of reference
        for i in range(n_complexes):
            lig_pos[i] += init_kp_com[i]
            # kp_pos[i] += init_kp_com[i]

        # unnormalize features
        lig_pos, lig_feat = self.unnormalize(lig_pos, lig_feat)

        if visualize:
            # reorganize our frames
            # right now, we have a list where each element correponds to a frame. and each element is a list of position of all ligands at that frame.
            # what we want is a list where each element corresponds to a single ligand. and that element will be a list of ligand positions at every frame
            lig_pos_frames = list(zip(*lig_pos_frames))
            lig_feat_frames = list(zip(*lig_feat_frames))

            return lig_pos_frames, lig_feat_frames

        return lig_pos, lig_feat


    @torch.no_grad()
    def sample_given_pocket(self, rec_graph: dgl.DGLGraph, n_lig_atoms: torch.Tensor, rec_enc_batch_size: int = 32, diff_batch_size: int = 32, visualize=False):
        """Sample multiple ligands for a single binding pocket.

        Args:
            rec_graph (dgl.DGLGraph): KNN graph of just the binding pocket atoms for 1 binding pocket. Note that this is not a batched graph containing multiple receptors.
            n_lig_atoms (torch.Tensor): A 1-dimensional tensor of integers specifying how many ligand atoms there should be in each generated ligand. If the tensor is [10,12,12], then this method call will generate a ligand with 10 atoms, 2 ligands with 12 atoms.  

        Returns:
            _type_: _description_
        """        
        samples = self._sample([rec_graph], n_lig_atoms=[n_lig_atoms], rec_enc_batch_size=rec_enc_batch_size, diff_batch_size=diff_batch_size, visualize=visualize)
        lig_pos = samples[0]['positions']
        lig_feat = samples[0]['features'] 

        return lig_pos, lig_feat
        

    @torch.no_grad()
    def sample_random_sizes(self, receptors: List[dgl.DGLGraph], n_replicates: int = 10, rec_enc_batch_size: int = 32, diff_batch_size: int = 32):
        
        n_receptors = len(receptors)
        n_lig_atoms = self.lig_size_dist.sample((n_receptors, n_replicates))
        samples = self._sample(receptors=receptors, n_lig_atoms=n_lig_atoms, rec_enc_batch_size=rec_enc_batch_size, diff_batch_size=diff_batch_size)
        return samples

    def sample_p_zs_given_zt(self, s, t, rec_pos: List[torch.Tensor], rec_feat: List[torch.Tensor], zt_pos: List[torch.Tensor], zt_feat: List[torch.Tensor]):

        n_samples = len(s)
        device = rec_pos[0].device

        # compute the alpha and sigma terms that define p(z_s | z_t)
        gamma_s = self.gamma(s)
        gamma_t = self.gamma(t)

        sigma2_t_given_s, sigma_t_given_s, alpha_t_given_s = self.sigma_and_alpha_t_given_s(gamma_t, gamma_s)
        sigma_s = self.sigma(gamma_s)
        sigma_t = self.sigma(gamma_t)

        # predict the noise that we should remove from this example, epsilon
        # they will each be lists containing the epsilon tensors for each ligand
        eps_h, eps_x = self.dynamics(zt_pos, zt_feat, rec_pos, rec_feat, t, unbatch_eps=True)

        var_terms = sigma2_t_given_s / alpha_t_given_s / sigma_t

        # compute the mean (mu) for positions/features of the distribution p(z_s | z_t)
        # this is essentially our approximation of the completely denoised ligand i think?
        # i think that's not quite correct but i think we COULD formulate sampling this way
        # -- this is how sampling is conventionally formulated for diffusion models IIRC
        # not sure why the authors settled on the alternative formulation
        mu_pos = []
        mu_feat = []
        for i in range(n_samples):
            mu_pos_i = zt_pos[i]/alpha_t_given_s[i] - var_terms[i]*eps_x[i]
            mu_feat_i = zt_feat[i]/alpha_t_given_s[i] - var_terms[i]*eps_h[i]

            mu_pos.append(mu_pos_i)
            mu_feat.append(mu_feat_i)
        
        # Compute sigma for p(zs | zt)
        sigma = sigma_t_given_s * sigma_s / sigma_t

        # sample zs given the mu and sigma we just computed
        zs_pos = []
        zs_feat = []
        for i in range(n_samples):
            pos_noise = torch.randn(zt_pos[i].shape, device=device)
            feat_noise = torch.randn(zt_feat[i].shape, device=device)
            zs_pos.append( mu_pos[i] + sigma[i]*pos_noise )
            zs_feat.append(mu_feat[i] + sigma[i]*feat_noise)

        # remove ligand COM from system
        rec_pos, zs_pos = self.remove_com(rec_pos, zs_pos, com='ligand')

        return zs_feat, zs_pos, rec_pos



# noise schedules are taken from DiffSBDD: https://github.com/arneschneuing/DiffSBDD
def cosine_beta_schedule(timesteps, s=0.008, raise_to_power: float = 1):
    """
    cosine schedule
    as proposed in https://openreview.net/forum?id=-NEXDKk8gZ
    """
    steps = timesteps + 2
    x = np.linspace(0, steps, steps)
    alphas_cumprod = np.cos(((x / steps) + s) / (1 + s) * np.pi * 0.5) ** 2
    alphas_cumprod = alphas_cumprod / alphas_cumprod[0]
    betas = 1 - (alphas_cumprod[1:] / alphas_cumprod[:-1])
    betas = np.clip(betas, a_min=0, a_max=0.999)
    alphas = 1. - betas
    alphas_cumprod = np.cumprod(alphas, axis=0)

    if raise_to_power != 1:
        alphas_cumprod = np.power(alphas_cumprod, raise_to_power)

    return alphas_cumprod


def clip_noise_schedule(alphas2, clip_value=0.001):
    """
    For a noise schedule given by alpha^2, this clips alpha_t / alpha_t-1.
    This may help improve stability during
    sampling.
    """
    alphas2 = np.concatenate([np.ones(1), alphas2], axis=0)

    alphas_step = (alphas2[1:] / alphas2[:-1])

    alphas_step = np.clip(alphas_step, a_min=clip_value, a_max=1.)
    alphas2 = np.cumprod(alphas_step, axis=0)

    return alphas2


def polynomial_schedule(timesteps: int, s=1e-4, power=3.):
    """
    A noise schedule based on a simple polynomial equation: 1 - x^power.
    """
    steps = timesteps + 1
    x = np.linspace(0, steps, steps)
    alphas2 = (1 - np.power(x / steps, power))**2

    alphas2 = clip_noise_schedule(alphas2, clip_value=0.001)

    precision = 1 - 2 * s

    alphas2 = precision * alphas2 + s

    return alphas2


# taken from DiffSBDD: https://github.com/arneschneuing/DiffSBDD
class PredefinedNoiseSchedule(nn.Module):
    """
    Predefined noise schedule. Essentially creates a lookup array for predefined
    (non-learned) noise schedules.
    """
    def __init__(self, noise_schedule, timesteps, precision):
        super(PredefinedNoiseSchedule, self).__init__()
        self.timesteps = timesteps

        if noise_schedule == 'cosine':
            alphas2 = cosine_beta_schedule(timesteps)
        elif 'polynomial' in noise_schedule:
            splits = noise_schedule.split('_')
            assert len(splits) == 2
            power = float(splits[1])
            alphas2 = polynomial_schedule(timesteps, s=precision, power=power)
        else:
            raise ValueError(noise_schedule)

        # print('alphas2', alphas2)

        sigmas2 = 1 - alphas2

        log_alphas2 = np.log(alphas2)
        log_sigmas2 = np.log(sigmas2)

        log_alphas2_to_sigmas2 = log_alphas2 - log_sigmas2

        # print('gamma', -log_alphas2_to_sigmas2)

        self.gamma = torch.nn.Parameter(
            torch.from_numpy(-log_alphas2_to_sigmas2).float(),
            requires_grad=False)

    def forward(self, t):
        t_int = torch.round(t * self.timesteps).long()
        return self.gamma[t_int]<|MERGE_RESOLUTION|>--- conflicted
+++ resolved
@@ -43,11 +43,8 @@
 
         if 'no_cg' in rec_encoder_config:        
             self.dynamics = LigRecDynamics(atom_nf, rec_nf, no_cg=rec_encoder_config['no_cg'], **dynamics_config)
-<<<<<<< HEAD
-=======
         else:
             self.dynamics = LigRecDynamics(atom_nf, rec_nf, **dynamics_config)
->>>>>>> 2d796837
 
         # create receptor encoder and its loss function
         self.rec_encoder = ReceptorEncoder(**rec_encoder_config)
