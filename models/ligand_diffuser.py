from math import ceil
from pathlib import Path
from typing import Dict, List, Tuple

import dgl
import dgl.function as dglfn
import numpy as np
import torch
import torch.nn as nn
import torch.nn.functional as fn

from losses.rec_encoder_loss import ReceptorEncoderLoss
from losses.dist_hinge_loss import DistanceHingeLoss
from models.dynamics import LigRecDynamics
from models.receptor_encoder import ReceptorEncoder
from models.n_nodes_dist import LigandSizeDistribution

class LigandDiffuser(nn.Module):

    def __init__(self, atom_nf, rec_nf, processed_dataset_dir: Path, n_timesteps: int = 1000, keypoint_centered=False, 
    dynamics_config = {}, rec_encoder_config = {}, rec_encoder_loss_config= {}, precision=1e-4, lig_feat_norm_constant=1, rl_dist_threshold=0, use_fake_atoms=False):
        super().__init__()

        # NOTE: keypoint_centered is deprecated. This flag no longer has any effect. It is kept as an argument for backwards compatibility with previously trained models.

        self.n_lig_features = atom_nf
        self.n_kp_feat = rec_nf
        self.n_timesteps = n_timesteps
        self.lig_feat_norm_constant = lig_feat_norm_constant
        self.use_fake_atoms = use_fake_atoms
        
        # create the receptor -> ligand hinge loss if called for
        if rl_dist_threshold > 0:
            self.apply_rl_hinge_loss = True
            self.rl_hinge_loss_fn = DistanceHingeLoss(distance_threshold=rl_dist_threshold)
        else:
            self.apply_rl_hinge_loss = False

        # create ligand node distribution for sampling
        self.lig_size_dist = LigandSizeDistribution(processed_dataset_dir=processed_dataset_dir)

        # create noise schedule and dynamics model
        self.gamma = PredefinedNoiseSchedule(noise_schedule='polynomial_2', timesteps=n_timesteps, precision=precision)
        self.dynamics = LigRecDynamics(atom_nf, rec_nf, **dynamics_config)

        # create receptor encoder and its loss function
        self.rec_encoder = ReceptorEncoder(**rec_encoder_config)
        self.rec_encoder_loss_fn = ReceptorEncoderLoss(**rec_encoder_loss_config)

    def forward(self, rec_graphs, lig_atom_positions, lig_atom_features, interface_points):
        """Computes loss."""
        # normalize values. specifically, atom features are normalized by a value of 4
        losses = {}

        self.normalize(lig_atom_positions, lig_atom_features)

        batch_size = len(lig_atom_positions)
        device = lig_atom_positions[0].device
                
        # encode the receptor
        kp_pos, kp_feat = self.rec_encoder(rec_graphs)

        # if we are applying the RL hinge loss, we will need to be able to put receptor atoms and the ligand into the same
        # referance frame. in order to do this, we need the initial COM of the keypoints
        if self.apply_rl_hinge_loss:
            init_kp_com = [ x.mean(dim=0, keepdims=True) for x in kp_pos ]

        # compute receptor encoding loss
        losses['rec_encoder'] = self.rec_encoder_loss_fn(kp_pos, interface_points=interface_points)

        # remove ligand COM from receptor/ligand complex
        kp_pos, lig_atom_positions = self.remove_com(kp_pos, lig_atom_positions, com='ligand')

        # sample timepoints for each item in the batch
        t = torch.randint(0, self.n_timesteps, size=(len(lig_atom_positions),), device=device).float() # timesteps
        t = t / self.n_timesteps

        # sample epsilon for each ligand
        eps_batch = []
        for i in range(batch_size):
            eps = {
                'h': torch.randn(lig_atom_features[i].shape, device=device),
                'x': torch.randn(lig_atom_positions[i].shape, device=device)
            }
            eps_batch.append(eps)
        
        # construct noisy versions of the ligand
        gamma_t = self.gamma(t).to(device=device)
        zt_pos, zt_feat, kp_pos = self.noised_representation(lig_atom_positions, lig_atom_features, kp_pos, eps_batch, gamma_t)

        # predict the noise that was added
        if self.apply_rl_hinge_loss:
            unbatch_eps = True
        else:
            unbatch_eps = False

        eps_h_pred, eps_x_pred = self.dynamics(zt_pos, zt_feat, kp_pos, kp_feat, t, unbatch_eps=unbatch_eps)

        # compute hinge loss if necessary
        if self.apply_rl_hinge_loss:
            # predict denoised ligand
            x0_pos_pred, _ = self.denoised_representation(zt_pos, zt_feat, eps_x_pred, eps_h_pred, gamma_t)

            # translate ligand back to intitial frame of reference
            _, x0_pos_pred = self.remove_com(kp_pos, x0_pos_pred, com='receptor')
            x0_pos_pred = [ x+init_kp_com[i] for i,x in enumerate(x0_pos_pred) ]

            # get atom positions for all receptors
            rec_atom_positions = [g.ndata["x_0"] for g in dgl.unbatch(rec_graphs)]

            # compute hinge loss between ligand atom position and receptor atom positions
            rl_hinge_loss = 0
            for denoised_lig_pos, rec_atom_pos in zip(x0_pos_pred, rec_atom_positions):
                rl_hinge_loss += self.rl_hinge_loss_fn(denoised_lig_pos, rec_atom_pos)

            losses['rl_hinge'] = rl_hinge_loss

            # concat eps_h_pred and eps_x_pred along batch dim 
            # this is so that the computaton of l2 loss is unaffected
            eps_x_pred = torch.concat(eps_x_pred, dim=0)
            eps_h_pred = torch.concat(eps_h_pred, dim=0)

        # concatenate the added the noises together
        eps_x = torch.concat([ eps_dict['x'] for eps_dict in eps_batch ], dim=0)
        eps_h = torch.concat([ eps_dict['h'] for eps_dict in eps_batch ], dim=0)

        # compute l2 loss on noise
        if self.use_fake_atoms:
            real_atom_mask = torch.concat([ ~(lig_feat[:, -1].bool()) for lig_feat in lig_atom_features ])[:, None]
            n_real_atoms = real_atom_mask.sum()
            n_x_loss_terms = n_real_atoms*3
            x_loss = ((eps_x - eps_x_pred)*real_atom_mask).square().sum() # mask out loss on predicted position of fake atoms
        else:
            x_loss = ((eps_x - eps_x_pred)).square().sum()
            n_x_loss_terms = eps_x.numel()

        h_loss = (eps_h - eps_h_pred).square().sum()
        losses['l2'] = (x_loss + h_loss) / (n_x_loss_terms + eps_h.numel())

<<<<<<< HEAD
        losses['pos'] = x_loss / eps_x.numel()
        losses['feat'] = h_loss / eps_h.numel()
=======
        with torch.no_grad():
            losses['pos'] = x_loss / n_x_loss_terms
            losses['feat'] = h_loss / eps_h.numel()
>>>>>>> eeb0db81

        return losses
    
    def normalize(self, lig_pos, lig_features):
        lig_features = [ x/self.lig_feat_norm_constant for x in lig_features ]
        return lig_pos, lig_features

    def unnormalize(self, lig_pos, lig_features):
        lig_features = [ x*self.lig_feat_norm_constant for x in lig_features ]
        return lig_pos, lig_features

    def remove_com(self, kp_pos: List[torch.Tensor], lig_pos: List[torch.Tensor], com: str = None):
        """Remove center of mass from ligand atom positions and receptor keypoint positions.

        This method can remove either the ligand COM, protein COM or the complex COM.

        Args:
            kp_pos (List[torch.Tensor]): A list of length batch_size containing receptor key point positions for each element in the batch.
            lig_pos (List[torch.Tensor]): A list of length batch_size containing ligand atom positions for each element in the batch.
            com (str, optional): Specifies which center of mass to remove from the system. Options are 'ligand', 'receptor', or None. If None, the COM of the ligand/receptor complex will be removed. Defaults to None.

        Returns:
            List[torch.Tensor]: Receptor keypoints with COM removed.
            List[torch.Tensor]: Ligand atom positions with COM removed.
        """        
        if com is None:
            raise NotImplementedError('removing COM of receptor/ligand complex not implemented')
        elif com == 'ligand':
            coms = [ x.mean(dim=0, keepdim=True) for x in lig_pos ]
        elif com == 'receptor':
            coms = [ x.mean(dim=0, keepdim=True) for x in kp_pos ]
        else:
            raise ValueError(f'invalid value for com: {com=}')

        com_free_lig = [ lig_pos[i] - com for i, com in enumerate(coms) ]
        com_free_kp = [ kp_pos[i] - com for i, com in enumerate(coms) ]
        return com_free_kp, com_free_lig

    def noised_representation(self, lig_pos, lig_feat, rec_pos, eps_batch, gamma_t):
        alpha_t = self.alpha(gamma_t)
        sigma_t = self.sigma(gamma_t)

        zt_pos, zt_feat = [], []
        for i in range(len(gamma_t)):
            zt_pos.append(alpha_t[i]*lig_pos[i] + sigma_t[i]*eps_batch[i]['x'])
            zt_feat.append(alpha_t[i]*lig_feat[i] + sigma_t[i]*eps_batch[i]['h'])

        # remove ligand COM from the system
        rec_pos, zt_pos = self.remove_com(rec_pos, zt_pos, com='ligand')
        
        return zt_pos, zt_feat, rec_pos
    
    def denoised_representation(self, zt_pos, zt_feat, eps_x_pred, eps_h_pred, gamma_t):
        # assuming the input ligand COM is zero, we compute the denoised verison of the ligand
        alpha_t = self.alpha(gamma_t)
        sigma_t = self.sigma(gamma_t)

        x0_pos, x0_feat = [], []
        for i in range(len(gamma_t)):
            x0_pos.append( (zt_pos[i] - sigma_t[i]*eps_x_pred[i])/alpha_t[i] )
            x0_feat.append( (zt_feat[i] - sigma_t[i]*eps_h_pred[i])/alpha_t[i] )

        return x0_pos, x0_feat

    def sigma(self, gamma):
        """Computes sigma given gamma."""
        return torch.sqrt(torch.sigmoid(gamma))

    def alpha(self, gamma):
        """Computes alpha given gamma."""
        return torch.sqrt(torch.sigmoid(-gamma))

    def sigma_and_alpha_t_given_s(self, gamma_t, gamma_s):
        # this function is almost entirely copied from DiffSBDD

        sigma2_t_given_s = -torch.expm1(fn.softplus(gamma_s) - fn.softplus(gamma_t))

        log_alpha2_t = fn.logsigmoid(-gamma_t)
        log_alpha2_s = fn.logsigmoid(-gamma_s)
        log_alpha2_t_given_s = log_alpha2_t - log_alpha2_s
        alpha_t_given_s = torch.exp(0.5 * log_alpha2_t_given_s)

        sigma_t_given_s = torch.sqrt(sigma2_t_given_s)

        return sigma2_t_given_s, sigma_t_given_s, alpha_t_given_s

    def encode_receptors(self, receptors: List[dgl.DGLGraph]):

        device = receptors[0].device
        n_receptors = len(receptors)

        # compute initial receptor atom COM
        init_rec_atom_com = [ g.ndata["x_0"].mean(dim=0, keepdim=True) for g in receptors ]

        # get keypoints positions/features
        kp_pos, kp_feat = self.rec_encoder(dgl.batch(receptors))

        # get initial keypoint center of mass
        init_kp_com = [ x.mean(dim=0, keepdim=True) for x in kp_pos ]

        # remove (receptor atom COM, or keypoint COM) from receptor keypoints
        sampling_com = init_rec_atom_com
        kp_pos = [  kp_pos[i] - sampling_com[i] for i in range(len(kp_pos)) ]

        return kp_pos, kp_feat, init_rec_atom_com, init_kp_com

    
    @torch.no_grad()
    def _sample(self, receptors: List[dgl.DGLGraph], n_lig_atoms: List[List[int]], rec_enc_batch_size: int = 32, diff_batch_size: int = 32, visualize=False) -> List[List[Dict[str, torch.Tensor]]]:
        """Sample multiple receptors with multiple ligands per receptor.

        Args:
            receptors (List[dgl.DGLGraph]): A list containing a DGL graph of each receptor that is to be sampled.
            n_lig_atoms (List[List[int]]): A list that contains a list for each receptor. Each nested list contains integers that each specify the number of atoms in a ligand.
            rec_enc_batch_size (int, optional): Batch size for forward passes through receptor encoder. Defaults to 32.
            diff_batch_size (int, optional): Batch size for forward passes through denoising model. Defaults to 32.

        Returns:
            List[Dict[str, torch.Tensor]]: A list of length len(receptors). Each element of this list is a dictionary with keys "positions" and "features". The values are lists of tensors, one tensor per ligand. 
        """        

        device = receptors[0].device
        n_receptors = len(receptors)
        
        # encode the receptors
        kp_pos_src = []
        kp_feat_src = []
        init_rec_atom_com_src = []
        init_kp_com_src = []
        for batch_idx in range(ceil(n_receptors / rec_enc_batch_size)):

            # determine number of receptors that will be in this batch
            n_samples_batch = min(rec_enc_batch_size, n_receptors - len(kp_pos_src))

            # select receptors for this batch
            batch_idx_start = batch_idx*rec_enc_batch_size
            batch_idx_end = batch_idx_start + n_samples_batch
            batch_receptors = receptors[batch_idx_start:batch_idx_end]

            # encode receptors and get COM of receptor atoms and keypoint positions
            batch_kp_pos, batch_kp_feat, batch_init_rec_atom_com, batch_init_kp_com = self.encode_receptors(batch_receptors)

            # concat the encoded receptor information from this batch with those from previous batches
            init_rec_atom_com_src.extend(batch_init_rec_atom_com)
            init_kp_com_src.extend(batch_init_kp_com)
            kp_pos_src.extend(batch_kp_pos)
            kp_feat_src.extend(batch_kp_feat)

        # generate list of receptor/ligand pairs
        kp_pos, kp_feat = [], []
        init_rec_atom_com = []
        init_kp_com = []
        n_lig_atoms_flattened = [] # this will be a list of integers, each integer is the number of ligand atoms for a complex
        for rec_idx in range(n_receptors):
            
            n_ligands = len(n_lig_atoms[rec_idx]) # number of ligands to be sampled for this receptor

            n_lig_atoms_flattened.extend(n_lig_atoms[rec_idx]) # build n_lig_atoms_flattened

            # extend kp_pos, kp_feat, and COM lists by the values for this receptor copied n_ligand times
            kp_pos.extend([ kp_pos_src[rec_idx].detach().clone() for _ in range(n_ligands) ])
            kp_feat.extend([ kp_feat_src[rec_idx].detach().clone() for _ in range(n_ligands) ])
            init_rec_atom_com.extend([ init_rec_atom_com_src[rec_idx].detach().clone() for _ in range(n_ligands) ])
            init_kp_com.extend([ init_kp_com_src[rec_idx].detach().clone() for _ in range(n_ligands) ])


        # proceed to batched sampling
        n_complexes = len(kp_pos)
        n_complexes_sampled = 0
        lig_pos, lig_feat = [], []
        for batch_idx in range(ceil(n_complexes / diff_batch_size)):

            # determine number of complexes that will be in this batch
            n_samples_batch = min(diff_batch_size, n_complexes - n_complexes_sampled)

            start_idx = batch_idx*diff_batch_size
            end_idx = start_idx + n_samples_batch

            batch_kp_pos = kp_pos[start_idx:end_idx]
            batch_kp_feat = kp_feat[start_idx:end_idx]
            batch_n_atoms = n_lig_atoms_flattened[start_idx:end_idx]
            batch_init_kp_com = init_kp_com[start_idx:end_idx]
            batch_init_rec_atom_com = init_rec_atom_com[start_idx:end_idx]

            batch_lig_pos, batch_lig_feat = self.sample_from_encoded_receptors(batch_kp_pos, batch_kp_feat, batch_init_rec_atom_com, batch_init_kp_com, batch_n_atoms, visualize=visualize)
            lig_pos.extend(batch_lig_pos)
            lig_feat.extend(batch_lig_feat)

            n_complexes_sampled += n_samples_batch

        # group sampled ligands by receptor
        samples = []
        end_idx = 0
        for rec_idx in range(n_receptors):
            n_ligands = len(n_lig_atoms[rec_idx])

            start_idx = end_idx
            end_idx = start_idx + n_ligands

            samples.append({
                'positions': lig_pos[start_idx:end_idx],
                'features': lig_feat[start_idx:end_idx]
            })

        return samples

    @torch.no_grad()
    def sample_from_encoded_receptors(self, kp_pos: List[torch.Tensor], kp_feat: List[torch.Tensor], init_atom_com: List[torch.Tensor], init_kp_com: List[torch.Tensor], n_lig_atoms: List[int], visualize=False):

        device = kp_pos[0].device
        n_complexes = len(kp_pos)

        # sample initial positions/features of ligands
        lig_pos, lig_feat = [], []
        for complex_idx in range(n_complexes):
            lig_pos.append(torch.randn((n_lig_atoms[complex_idx], 3), device=device)) 
            lig_feat.append(torch.randn((n_lig_atoms[complex_idx], self.n_lig_features), device=device))

        if visualize:
            init_kp_com_cpu = [ x.detach().cpu() for x in init_kp_com ]
            # convert positions and features to cpu
            # convert positions to input frame of reference: remove current kp com and add original init kp com
            # note that this function assumes that the keypoints passed as arguments have the keypoint COM removed from them already, so all we need to do is add back in the initial keypoint COM
            lig_pos_frames = [ [ x.detach().cpu() + init_kp_com_cpu[i] for i, x in enumerate(lig_pos) ] ]
            lig_feat_frames = [ [ x.detach().cpu() for x in lig_feat ] ]

        # remove ligand com from every receptor/ligand complex
        kp_pos, lig_pos = self.remove_com(kp_pos, lig_pos, com='ligand')

        # Iteratively sample p(z_s | z_t) for t = 1, ..., T, with s = t - 1.
        for s in reversed(range(0, self.n_timesteps)):
            s_arr = torch.full(size=(n_complexes,), fill_value=s, device=device)
            t_arr = s_arr + 1
            s_arr = s_arr / self.n_timesteps
            t_arr = t_arr / self.n_timesteps

            lig_feat, lig_pos, kp_pos = self.sample_p_zs_given_zt(s_arr, t_arr, kp_pos, kp_feat, lig_pos, lig_feat)

            if visualize:

                # convert keypoints positions, ligand atom positions, and ligand features to the cpu
                kp_pos_cpu = [ x.detach().cpu() for x in kp_pos ]
                frame_pos = [ x.detach().cpu() for x in lig_pos ]
                frame_feat = [ x.detach().cpu() for x in lig_feat ]

                # move ligand atoms back to initial frame of reference
                frame_pos = [ x - kp_pos_cpu[i].mean(dim=0, keepdim=True) + init_kp_com_cpu[i]  for i,x in enumerate(frame_pos) ]
                lig_pos_frames.append(frame_pos)
                lig_feat_frames.append(frame_feat)


        # remove keypoint COM from system after generation
        kp_pos, lig_pos = self.remove_com(kp_pos, lig_pos, com='receptor')

        # TODO: model P(x0 | x1)?

        # add initial keypoint COM to system, bringing us back into the input frame of reference
        for i in range(n_complexes):
            lig_pos[i] += init_kp_com[i]
            # kp_pos[i] += init_kp_com[i]

        # unnormalize features
        lig_pos, lig_feat = self.unnormalize(lig_pos, lig_feat)

        if visualize:

            # remove fake atoms from all frames if they're being used
            if self.use_fake_atoms:
                new_pos_and_feat = [ self.remove_fake_atoms(lig_pos_frames[frame_idx], lig_feat_frames[frame_idx]) for frame_idx in range(len(lig_pos_frames)) ]
                lig_pos_frames, lig_feat_frames = list(map(list, zip(*new_pos_and_feat)))

            # reorganize our frames
            # right now, we have a list where each element correponds to a frame. and each element is a list of position of all ligands at that frame.
            # what we want is a list where each element corresponds to a single ligand. and that element will be a list of ligand positions at every frame
            lig_pos_frames = list(zip(*lig_pos_frames))
            lig_feat_frames = list(zip(*lig_feat_frames))

            return lig_pos_frames, lig_feat_frames
        
        # remove fake atoms if they were used
        if self.use_fake_atoms:
            lig_pos, lig_feat = self.remove_fake_atoms(lig_pos, lig_feat)

        return lig_pos, lig_feat


    @torch.no_grad()
    def sample_given_pocket(self, rec_graph: dgl.DGLGraph, n_lig_atoms: torch.Tensor, rec_enc_batch_size: int = 32, diff_batch_size: int = 32, visualize=False):
        """Sample multiple ligands for a single binding pocket.

        Args:
            rec_graph (dgl.DGLGraph): KNN graph of just the binding pocket atoms for 1 binding pocket. Note that this is not a batched graph containing multiple receptors.
            n_lig_atoms (torch.Tensor): A 1-dimensional tensor of integers specifying how many ligand atoms there should be in each generated ligand. If the tensor is [10,12,12], then this method call will generate a ligand with 10 atoms, 2 ligands with 12 atoms.  

        Returns:
            _type_: _description_
        """        
        samples = self._sample([rec_graph], n_lig_atoms=[n_lig_atoms], rec_enc_batch_size=rec_enc_batch_size, diff_batch_size=diff_batch_size, visualize=visualize)
        lig_pos = samples[0]['positions']
        lig_feat = samples[0]['features'] 

        return lig_pos, lig_feat
        

    @torch.no_grad()
    def sample_random_sizes(self, receptors: List[dgl.DGLGraph], n_replicates: int = 10, rec_enc_batch_size: int = 32, diff_batch_size: int = 32):
        
        n_receptors = len(receptors)
        n_lig_atoms = self.lig_size_dist.sample((n_receptors, n_replicates))
        samples = self._sample(receptors=receptors, n_lig_atoms=n_lig_atoms, rec_enc_batch_size=rec_enc_batch_size, diff_batch_size=diff_batch_size)
        return samples

    def sample_p_zs_given_zt(self, s, t, rec_pos: List[torch.Tensor], rec_feat: List[torch.Tensor], zt_pos: List[torch.Tensor], zt_feat: List[torch.Tensor]):

        n_samples = len(s)
        device = rec_pos[0].device

        # compute the alpha and sigma terms that define p(z_s | z_t)
        gamma_s = self.gamma(s)
        gamma_t = self.gamma(t)

        sigma2_t_given_s, sigma_t_given_s, alpha_t_given_s = self.sigma_and_alpha_t_given_s(gamma_t, gamma_s)
        sigma_s = self.sigma(gamma_s)
        sigma_t = self.sigma(gamma_t)

        # predict the noise that we should remove from this example, epsilon
        # they will each be lists containing the epsilon tensors for each ligand
        eps_h, eps_x = self.dynamics(zt_pos, zt_feat, rec_pos, rec_feat, t, unbatch_eps=True)

        var_terms = sigma2_t_given_s / alpha_t_given_s / sigma_t

        # compute the mean (mu) for positions/features of the distribution p(z_s | z_t)
        # this is essentially our approximation of the completely denoised ligand i think?
        # i think that's not quite correct but i think we COULD formulate sampling this way
        # -- this is how sampling is conventionally formulated for diffusion models IIRC
        # not sure why the authors settled on the alternative formulation
        mu_pos = []
        mu_feat = []
        for i in range(n_samples):
            mu_pos_i = zt_pos[i]/alpha_t_given_s[i] - var_terms[i]*eps_x[i]
            mu_feat_i = zt_feat[i]/alpha_t_given_s[i] - var_terms[i]*eps_h[i]

            mu_pos.append(mu_pos_i)
            mu_feat.append(mu_feat_i)
        
        # Compute sigma for p(zs | zt)
        sigma = sigma_t_given_s * sigma_s / sigma_t

        # sample zs given the mu and sigma we just computed
        zs_pos = []
        zs_feat = []
        for i in range(n_samples):
            pos_noise = torch.randn(zt_pos[i].shape, device=device)
            feat_noise = torch.randn(zt_feat[i].shape, device=device)
            zs_pos.append( mu_pos[i] + sigma[i]*pos_noise )
            zs_feat.append(mu_feat[i] + sigma[i]*feat_noise)

        # remove ligand COM from system
        rec_pos, zs_pos = self.remove_com(rec_pos, zs_pos, com='ligand')

        return zs_feat, zs_pos, rec_pos

    def remove_fake_atoms(self, lig_pos: List[torch.Tensor], lig_feat: List[torch.Tensor]):
        # remove atoms marked as the "not atom" type
        for idx, (lig_pos_i, lig_feat_i) in enumerate(zip(lig_pos, lig_feat)):
            element_idxs = torch.argmax(lig_feat_i, dim=1)

            # remove atoms marked as the "not atom" type
            real_atom_mask = element_idxs != lig_feat_i.shape[1] - 1
            lig_pos_i = lig_pos_i[real_atom_mask] # remove fake atoms from positions
            lig_feat_i = lig_feat_i[real_atom_mask][:, :-1] # remove fake from features and slice off the "no atom" type
            lig_pos[idx] = lig_pos_i
            lig_feat[idx] = lig_feat_i

# noise schedules are taken from DiffSBDD: https://github.com/arneschneuing/DiffSBDD
def cosine_beta_schedule(timesteps, s=0.008, raise_to_power: float = 1):
    """
    cosine schedule
    as proposed in https://openreview.net/forum?id=-NEXDKk8gZ
    """
    steps = timesteps + 2
    x = np.linspace(0, steps, steps)
    alphas_cumprod = np.cos(((x / steps) + s) / (1 + s) * np.pi * 0.5) ** 2
    alphas_cumprod = alphas_cumprod / alphas_cumprod[0]
    betas = 1 - (alphas_cumprod[1:] / alphas_cumprod[:-1])
    betas = np.clip(betas, a_min=0, a_max=0.999)
    alphas = 1. - betas
    alphas_cumprod = np.cumprod(alphas, axis=0)

    if raise_to_power != 1:
        alphas_cumprod = np.power(alphas_cumprod, raise_to_power)

    return alphas_cumprod


def clip_noise_schedule(alphas2, clip_value=0.001):
    """
    For a noise schedule given by alpha^2, this clips alpha_t / alpha_t-1.
    This may help improve stability during
    sampling.
    """
    alphas2 = np.concatenate([np.ones(1), alphas2], axis=0)

    alphas_step = (alphas2[1:] / alphas2[:-1])

    alphas_step = np.clip(alphas_step, a_min=clip_value, a_max=1.)
    alphas2 = np.cumprod(alphas_step, axis=0)

    return alphas2


def polynomial_schedule(timesteps: int, s=1e-4, power=3.):
    """
    A noise schedule based on a simple polynomial equation: 1 - x^power.
    """
    steps = timesteps + 1
    x = np.linspace(0, steps, steps)
    alphas2 = (1 - np.power(x / steps, power))**2

    alphas2 = clip_noise_schedule(alphas2, clip_value=0.001)

    precision = 1 - 2 * s

    alphas2 = precision * alphas2 + s

    return alphas2


# taken from DiffSBDD: https://github.com/arneschneuing/DiffSBDD
class PredefinedNoiseSchedule(nn.Module):
    """
    Predefined noise schedule. Essentially creates a lookup array for predefined
    (non-learned) noise schedules.
    """
    def __init__(self, noise_schedule, timesteps, precision):
        super(PredefinedNoiseSchedule, self).__init__()
        self.timesteps = timesteps

        if noise_schedule == 'cosine':
            alphas2 = cosine_beta_schedule(timesteps)
        elif 'polynomial' in noise_schedule:
            splits = noise_schedule.split('_')
            assert len(splits) == 2
            power = float(splits[1])
            alphas2 = polynomial_schedule(timesteps, s=precision, power=power)
        else:
            raise ValueError(noise_schedule)

        # print('alphas2', alphas2)

        sigmas2 = 1 - alphas2

        log_alphas2 = np.log(alphas2)
        log_sigmas2 = np.log(sigmas2)

        log_alphas2_to_sigmas2 = log_alphas2 - log_sigmas2

        # print('gamma', -log_alphas2_to_sigmas2)

        self.gamma = torch.nn.Parameter(
            torch.from_numpy(-log_alphas2_to_sigmas2).float(),
            requires_grad=False)

    def forward(self, t):
        t_int = torch.round(t * self.timesteps).long()
        return self.gamma[t_int]<|MERGE_RESOLUTION|>--- conflicted
+++ resolved
@@ -137,14 +137,8 @@
         h_loss = (eps_h - eps_h_pred).square().sum()
         losses['l2'] = (x_loss + h_loss) / (n_x_loss_terms + eps_h.numel())
 
-<<<<<<< HEAD
-        losses['pos'] = x_loss / eps_x.numel()
+        losses['pos'] = x_loss / n_x_loss_terms
         losses['feat'] = h_loss / eps_h.numel()
-=======
-        with torch.no_grad():
-            losses['pos'] = x_loss / n_x_loss_terms
-            losses['feat'] = h_loss / eps_h.numel()
->>>>>>> eeb0db81
 
         return losses
     
