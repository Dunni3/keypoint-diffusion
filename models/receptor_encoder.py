--- conflicted
+++ resolved
@@ -11,13 +11,8 @@
 class ReceptorConv(nn.Module):
     # this is adapted from the EGNN implementation in DGL
 
-<<<<<<< HEAD
-    def __init__(self, in_size, hidden_size, out_size, edge_feat_size=0, use_tanh=True, coords_range=10, message_norm=1):
+    def __init__(self, in_size, hidden_size, out_size, edge_feat_size=0, use_tanh=True, coords_range=10, message_norm=1, fix_pos: bool = False):
         super(ReceptorConv, self).__init__()
-=======
-    def __init__(self, in_size, hidden_size, out_size, edge_feat_size=0, use_tanh=True, coords_range=10, message_norm=1, fix_pos=False):
-        super(EGNNConv, self).__init__()
->>>>>>> df4f0ed7
 
         self.in_size = in_size
         self.hidden_size = hidden_size
@@ -236,11 +231,7 @@
                 out_size = hidden_n_node_feat
 
             self.egnn_convs.append( 
-<<<<<<< HEAD
-                ReceptorConv(in_size=in_size, hidden_size=hidden_size, out_size=out_size, use_tanh=use_tanh, coords_range=coords_range, message_norm=message_norm)
-=======
-                EGNNConv(in_size=in_size, hidden_size=hidden_size, out_size=out_size, use_tanh=use_tanh, coords_range=coords_range, message_norm=message_norm, fix_pos=fix_pos)
->>>>>>> df4f0ed7
+                ReceptorConv(in_size=in_size, hidden_size=hidden_size, out_size=out_size, use_tanh=use_tanh, coords_range=coords_range, message_norm=message_norm, fix_pos=fix_pos)
             )
 
         self.egnn_convs = nn.ModuleList(self.egnn_convs)
