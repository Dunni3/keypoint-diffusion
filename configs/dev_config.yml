experiment:
  name: baseline
  results_dir: runs/

wandb:
  init_kwargs:
    mode: disabled # options: online, offline, disabled
    project: ligdiff
    group: 
  watch_model: False
  watch_kwargs:
    log: # (str) One of "gradients", "parameters", "all", or None
    log_freq: 100 # (int) log gradients and parameters every N batches

dataset:
  location: 'data/crossdock_mini/'
  rec_elements: ['C', 'N', 'O', 'S', 'P', 'F', 'Cl', 'Br', 'I', 'B'] # ['C', 'N', 'O', 'S', 'P', 'F', 'Cl', 'Br', 'I', 'Mg', 'Mn', 'Zn', 'Ca', 'Fe', 'B']
  lig_elements: ['C', 'N', 'O', 'S', 'P', 'F', 'Cl', 'Br', 'I', 'B']
  remove_hydrogen: True
  min_ligand_atoms: 8 # minimum number of atoms in a ligand, skip all smaller ligands in the dataset when processing
  pocket_edge_algorithm: 'bruteforce-blas'
  lig_box_padding: 8 # angstroms
  pocket_cutoff: 5 # angstroms
  receptor_k: 8
  dataset_size: 50 # used only for debugging
  use_boltzmann_ot: False
<<<<<<< HEAD
  interface_distance_threshold: 5
  interface_exclusion_threshold: 2
=======
  max_fake_atom_frac: 0.2
>>>>>>> e10eea0d

rec_encoder:
  n_keypoints: 20
  n_convs: 6
  hidden_n_node_feat: 128 
  out_n_node_feat: 128
  use_tanh: True
  coords_range: 10
  kp_feat_scale: 1.0
  use_keypoint_feat_mha: True
  feat_mha_heads: 3

diffusion:
  n_timesteps: 1000
  precision: 1.0e-5
  lig_feat_norm_constant: 1
  rl_dist_threshold: 0

dynamics:
  n_layers: 6
  hidden_nf: 256
  receptor_keypoint_k: 6
  ligand_k: 8
  use_tanh: True # whether to use tanh activation for coordinate updates 


rec_encoder_loss:
  loss_type: 'optimal_transport' # can be optimal_transport, gaussian_repulsion, or hinge

training:
  rec_encoder_loss_weight: 5.0
  rl_hinge_loss_weight: 1
  learning_rate: 1.0e-4
  weight_decay: 1.0e-12
  clip_grad: False
  clip_value: 1.5
  epochs: 4
  batch_size: 8
  test_interval: 100 # measured in epochs
  train_metrics_interval: 0.5 # epochs
  save_interval: 100 # epoch
  sample_interval: 1 # number of epochs between sampling/testing molecules
  test_epochs: 2 # number of epochs to run when evaluating on the test set
  num_workers: 0
  scheduler:
    warmup_length: 1
    rec_enc_weight_decay_midpoint: 2
    rec_enc_weight_decay_scale: 0.25
    restart_interval: 1
    restart_type: 'linear'


sampling_config:
  n_receptors: 2
  n_replicates: 2
  rec_enc_batch_size: 32
  diff_batch_size: 32<|MERGE_RESOLUTION|>--- conflicted
+++ resolved
@@ -24,12 +24,9 @@
   receptor_k: 8
   dataset_size: 50 # used only for debugging
   use_boltzmann_ot: False
-<<<<<<< HEAD
+  max_fake_atom_frac: 0.2
   interface_distance_threshold: 5
   interface_exclusion_threshold: 2
-=======
-  max_fake_atom_frac: 0.2
->>>>>>> e10eea0d
 
 rec_encoder:
   n_keypoints: 20
