--- conflicted
+++ resolved
@@ -34,12 +34,7 @@
   graph_cutoffs: {'rr': 4, 'rk': 100, 'kk': 0, 'kl': 8, 'll': 5, 'lk': 8} # i suppose rk isn'y really necessary because we know all r's are connected to all k's...unless...they are not
 
 rec_encoder:
-<<<<<<< HEAD
   n_convs: 6
-=======
-  n_keypoints: 20
-  n_convs: 2
->>>>>>> df4f0ed7
   hidden_n_node_feat: 128 
   out_n_node_feat: 128
   use_tanh: True
@@ -67,12 +62,8 @@
 
 
 rec_encoder_loss:
-<<<<<<< HEAD
   loss_type: 'none' # can be optimal_transport, gaussian_repulsion, hinge, or none
   use_interface_points: False
-=======
-  loss_type: 'hinge' # can be optimal_transport, gaussian_repulsion, or hinge
->>>>>>> df4f0ed7
 
 training:
   rec_encoder_loss_weight: 0.00
