--- conflicted
+++ resolved
@@ -23,11 +23,7 @@
 import utils
 import pickle
 
-<<<<<<< HEAD
-from data_processing.pdbbind_processing import rec_atom_featurizer, lig_atom_featurizer, Unparsable, build_receptor_graph, build_initial_complex_graph
-=======
-from data_processing.pdbbind_processing import rec_atom_featurizer, lig_atom_featurizer, Unparsable, build_receptor_graph, get_interface_points, InterfacePointException
->>>>>>> 7e45f4db
+from data_processing.pdbbind_processing import rec_atom_featurizer, lig_atom_featurizer, Unparsable, build_receptor_graph, get_interface_points, InterfacePointException, build_initial_complex_graph
 from utils import get_rec_atom_map
 
 
@@ -83,15 +79,9 @@
     return out_dict
 
 def process_ligand_and_pocket(pdb_struct, ligand_name, ligand_chain, ligand_resi,
-<<<<<<< HEAD
-                                  rec_element_map, lig_element_map, n_keypoints: int, graph_cutoffs: dict,
-                                  pocket_cutoff: float, remove_hydrogen: bool = True):
-=======
                                   rec_element_map, lig_element_map,
-                                  receptor_k: int, pocket_edge_algorithm: str,
-                                  ip_dist_threshold: float, ip_exclusion_threshold: float, 
+                                  receptor_k: int, pocket_edge_algorithm: str, 
                                   dist_cutoff: float, remove_hydrogen: bool = True):
->>>>>>> 7e45f4db
     
     try:
         residues = {obj.id[1]: obj for obj in
@@ -170,24 +160,13 @@
     pocket_coords = pocket_coords[~other_atoms_mask]
     pocket_atom_features = pocket_atom_features[~other_atoms_mask]
 
-<<<<<<< HEAD
     # rec_graph = build_receptor_graph(pocket_coords, pocket_atom_features, k=receptor_k, edge_algorithm=pocket_edge_algorithm)
     complex_graph = build_initial_complex_graph(pocket_coords, pocket_atom_features, lig_coords, lig_atom_features, pocket_res_idx, n_keypoints=n_keypoints, cutoffs=graph_cutoffs)
 
-    return complex_graph
-=======
-    rec_graph = build_receptor_graph(pocket_coords, pocket_atom_features, k=receptor_k, edge_algorithm=pocket_edge_algorithm)
 
     lig_coords = torch.tensor(lig_coords)
 
-    # compute interface points
-    try:
-        interface_points = get_interface_points(lig_coords, pocket_coords, distance_threshold=ip_dist_threshold, exclusion_threshold=ip_exclusion_threshold)
-    except Exception as e:
-        raise InterfacePointException(e)
-
-    return rec_graph, lig_coords, lig_atom_features, interface_points
->>>>>>> 7e45f4db
+    return rec_graph, lig_coords, lig_atom_features
 
 
 def compute_smiles(lig_pos, lig_feat, lig_decoder):
@@ -325,17 +304,9 @@
                                                         ligand_resi,
                                                         rec_element_map=rec_element_map,
                                                         lig_element_map=lig_element_map,
-<<<<<<< HEAD
-                                                        n_keypoints=graph_config['n_keypoints'],
-                                                        graph_cutoffs=graph_config['cutoffs'],
-                                                        pocket_cutoff=dataset_config['pocket_cutoff'], 
-=======
                                                         receptor_k=dataset_config['receptor_k'],
-                                                        pocket_edge_algorithm=dataset_config['pocket_edge_algorithm'],
-                                                        ip_dist_threshold=dataset_config['interface_distance_threshold'],
-                                                        ip_exclusion_threshold=dataset_config['interface_exclusion_threshold'], 
+                                                        pocket_edge_algorithm=dataset_config['pocket_edge_algorithm'], 
                                                         dist_cutoff=dataset_config['pocket_cutoff'], 
->>>>>>> 7e45f4db
                                                         remove_hydrogen=dataset_config['remove_hydrogen'])
                         except Unparsable as e:
                             print(e)
